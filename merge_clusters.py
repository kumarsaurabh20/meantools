--- conflicted
+++ resolved
@@ -21,23 +21,7 @@
 #
 
 def get_args():
-<<<<<<< HEAD
-	parser = argparse.ArgumentParser()
-	parser.add_argument('-ft','--feature_table', default='', action='store', required=True, help='Metabolomics-based feature table!')
-	parser.add_argument('-qm','--quantitation_matrix', default='', action='store', required=True, help='Normalized expression table from the RNAseq data! First 3 columns need to be named as <gene1><gene2><edgeweight>')
-	parser.add_argument('-l','--targeted_list', default='', action='store', required=False, help='Target list of genes and metabolites in a csv file. <ID><metabolites><genes>')
-	parser.add_argument('-a', '--annotation', default=False, action='store_true', required=False, help='Flag for annotation. Default is False')
-	parser.add_argument('-m', '--heatmap', default=False, action='store_true', required=False, help='Flag for generating heatmaps for each FCs. Default is False')
-	parser.add_argument('-f','--annotation_file', default='', action='store', required=False, help='Annotation file to annotate FCs. Only if -a is flagged! <gene><tab><annotation>')
-	parser.add_argument('-mc', '--merge_clusters', default=False, action='store_true', required=False, help='If you want to merge FCs!')
-	parser.add_argument('-mm', '--merge_method', default='overlap', required=False, choices=['fingerprinting', 'overlap', 'coexpression'], help='Default: overlap!')
-	parser.add_argument('-dr', '--decay_rate', default=25, type=int, required=False, help='Decay rate of FCs. Default: 25')
-	parser.add_argument('-e', '--evidence', default=False, action='store_true', required=False, help='Flag. Additional evidences like new edge scores from co-expression or spectral networking!')
-	parser.add_argument('-es', '--evidence_source', default='', required=False, choices=['coex', 'specnet'], help='Default: edge scores from co-expression network. Other option is edge scores from spectral networking using metabolomics MS/MS data!')
-	parser.add_argument('-ef', '--evidence_file', default='', action='store', required=False, help='Path to the evidence file (co-expression or spectral networking file). If -es is set to coex, then the file should contain gene1, gene2, edgeweight columns. If -es is set to specnet, then the file should contain metabolite1, metabolite2, edgeweight columns!')
-	parser.add_argument('-o', '--outfile', default=False, required=False, action='store', help='Name of the matrix file showing association strength (WARNING:: file size is dependent on number of FCs)!')
-	parser.add_argument('-dn', '--sqlite_db_name', default='', action='store', required=True, help='Provide a name for the database')
-=======
+  
 	parser = argparse.ArgumentParser(prog='merge_clusters',
                                      description='merge functional clusters (FC) based on overlapping metabolites or genes!',
                                      epilog='Contact - kumarsaurabh.singh@maastrichtuniversity.nl')
@@ -57,9 +41,9 @@
 	optional.add_argument('-f','--annotation_file', default='', action='store', required=False, help='Annotation file to annotate FCs. Only if -a is flagged! <gene><tab><annotation>')
 	optional.add_argument('-e', '--evidence', default=False, action='store_true', required=False, help='Flag. Additional evidences like new edge scores from co-expression or spectral networking!')
 	optional.add_argument('-es', '--evidence_source', default='', required=False, choices=['coex', 'specnet'], help='Default: edge scores from co-expressio network. Other option is edge scores from spectral networking using metabolomics MS/MS data!')
+  parser.add_argument('-ef', '--evidence_file', default='', action='store', required=False, help='Path to the evidence file (co-expression or spectral networking file). If -es is set to coex, then the file should contain gene1, gene2, edgeweight columns. If -es is set to specnet, then the file should contain metabolite1, metabolite2, edgeweight columns!')
 	optional.add_argument('-o', '--outfiles', default=False, required=False, action='store_true', help='This will generate output CSV files for each merged clusters!')
 	
->>>>>>> 468a901c
 	return parser.parse_args()
 
 
@@ -564,21 +548,12 @@
 				metabolite_features = metabolite_df['feature'].to_list()
 				merged_df = merge_clusters_overlapping(frame, metabolite_features, Options.decay_rate)
 
-			# send results to the database
-<<<<<<< HEAD
-			table_name = f"merged_cluster_overlap_metabolites_DR_{Options.decay_rate}"
-			
-			if Options.decay_rate:
-				
-				table_name = table_name + "_DR_" + str(Options.decay_rate)
-=======
 			tablename = "Combine_MC"
 			
 			if Options.decay_rate:
 				
 				table_name = tablename + "_DR_" + str(Options.decay_rate)
 				
->>>>>>> 468a901c
 				gizmos.export_to_sql(Options.sqlite_db_name, merged_df, table_name, index=False)
 				
 				if Options.outfiles:
